--- conflicted
+++ resolved
@@ -995,7 +995,6 @@
     except Exception as e:
         return f"Error reading slide context: {e}"
 
-<<<<<<< HEAD
 def get_enhanced_slide_context_with_vision(force_refresh=False, target_width=512):
     """
     Get the current slide context enhanced with visual representation.
@@ -1073,8 +1072,6 @@
     except Exception as e:
         print(f"⚠️ Warning: Could not clear context cache: {e}")
 
-=======
->>>>>>> b5f1ce54
 agent = CodeAgent(
     tools=[
         add_textbox,
@@ -1293,7 +1290,6 @@
                 'debug_output': str(e)
             }
 
-<<<<<<< HEAD
 def run_agent_with_vision_support(message, image_base64=None):
     """
     Run the agent with vision support, including base64 image data if provided.
@@ -1473,5 +1469,3 @@
     """
     return run_agent_with_code_capture(message)
 
-=======
->>>>>>> b5f1ce54
